name: Backend main workflow

on:
  push:
    branches:
      - main
    paths:
      - 'backend/**'
  pull_request:
    branches:
      - main
    paths:
      - 'backend/**'

jobs:
  build-test-deploy:
    runs-on: ubuntu-latest
    permissions:
      contents: read
      packages: write
      id-token: write

    steps:
      - name: Checkout code
        uses: actions/checkout@v4

      - name: Set up Python
        uses: actions/setup-python@v4
        with:
          python-version: 3.11

      - name: Install dependencies (Poetry)
        run: |
          cd backend
          curl -sSL https://install.python-poetry.org | python3 -
          export PATH="$HOME/.local/bin:$PATH"
          poetry install
      
      - name: Run tests
        run: |
          cd backend
          poetry run pytest --maxfail=1 --disable-warnings -q

      - name: Log in to Docker Hub
        uses: docker/login-action@f4ef78c080cd8ba55a85445d5b36e214a81df20a
        with:
          username: ${{ secrets.DOCKERHUB_USERNAME }}
          password: ${{ secrets.DOCKERHUB_TOKEN }}

      - name: Log in to the Container registry
        uses: docker/login-action@v3
        with:
          registry: ghcr.io
          username: ${{ github.actor }}
          password: ${{ secrets.GHCR_TOKEN }}

      - name: Extract metadata (tags, labels) for Docker
        id: meta
        uses: docker/metadata-action@9ec57ed1fcdbf14dcef7dfbe97b2010124a938b7
        with:
          images: |
            cpprian/encrypted-notes-manager-backend
            ghcr.io/cpprian/encrypted-notes-manager-backend
      - name: Build and push Docker images
        id: push
        uses: docker/build-push-action@v3
        with:
          context: ./backend
          push: true
<<<<<<< HEAD
=======
          tags: ghcr.io/cpprian/encrypted-notes-manager-backend

>>>>>>> fa02ac7f
      - name: Generate artifact attestation
        uses: actions/attest-build-provenance@v3
        with:
          subject-name: ghcr.io/cpprian/encrypted-notes-manager-backend
          subject-digest: ${{ steps.push.outputs.digest }}
          push-to-registry: true
    <|MERGE_RESOLUTION|>--- conflicted
+++ resolved
@@ -67,11 +67,7 @@
         with:
           context: ./backend
           push: true
-<<<<<<< HEAD
-=======
-          tags: ghcr.io/cpprian/encrypted-notes-manager-backend
 
->>>>>>> fa02ac7f
       - name: Generate artifact attestation
         uses: actions/attest-build-provenance@v3
         with:
